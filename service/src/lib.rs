--- conflicted
+++ resolved
@@ -164,17 +164,8 @@
 		CallExecutor = impl CallExecutor<Block, Blake2Hasher> + Clone + Send + Sync + 'static,
 	>, ServiceError>
 {
-<<<<<<< HEAD
-	use substrate_network::DhtEvent;
+	use sc_network::DhtEvent;
 	use futures::{compat::Stream01CompatExt, stream::StreamExt};
-=======
-	use sc_network::DhtEvent;
-	use futures03::{
-		compat::Stream01CompatExt,
-		stream::StreamExt,
-		future::{FutureExt, TryFutureExt},
-	};
->>>>>>> abb51115
 
 	let is_collator = config.custom.collating_for.is_some();
 	let is_authority = config.roles.is_authority() && !is_collator;
