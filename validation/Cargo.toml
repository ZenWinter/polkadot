[package]
name = "polkadot-validation"
version = "0.7.9"
authors = ["Parity Technologies <admin@parity.io>"]
edition = "2018"

[dependencies]
futures = "0.3.1"
futures-timer = "2.0"

parking_lot = "0.9.0"
tokio = { version = "0.2.1", features = ["rt-core", "blocking"] }
derive_more = "0.14.1"
log = "0.4.8"
exit-future = "0.2.0"
<<<<<<< HEAD
=======
tokio-executor = { version = "0.2.0-alpha.6", features = ["blocking"] }
>>>>>>> 5e9542c8
codec = { package = "parity-scale-codec", version = "1.1.0", default-features = false, features = ["derive"] }
availability_store = { package = "polkadot-availability-store", path = "../availability-store" }
parachain = { package = "polkadot-parachain", path = "../parachain" }
polkadot-primitives = { path = "../primitives" }
polkadot-erasure-coding = { path = "../erasure-coding" }
polkadot-runtime = { path = "../runtime" }
table = { package = "polkadot-statement-table", path = "../statement-table" }
grandpa = { package = "sc-finality-grandpa", git = "https://github.com/paritytech/substrate", branch = "ashley-polkadot-wasm" }
inherents = { package = "sp-inherents", git = "https://github.com/paritytech/substrate", branch = "ashley-polkadot-wasm" }
consensus = { package = "sp-consensus", git = "https://github.com/paritytech/substrate", branch = "ashley-polkadot-wasm" }
primitives = { package = "sp-core", git = "https://github.com/paritytech/substrate", branch = "ashley-polkadot-wasm" }
txpool-api = { package = "sp-transaction-pool-api", git = "https://github.com/paritytech/substrate", branch = "ashley-polkadot-wasm" }
client = { package = "sc-client-api", git = "https://github.com/paritytech/substrate", branch = "ashley-polkadot-wasm" }
sp-blockchain = { git = "https://github.com/paritytech/substrate", branch = "ashley-polkadot-wasm" }
sp-api = { git = "https://github.com/paritytech/substrate", branch = "ashley-polkadot-wasm" }
sp-timestamp = { git = "https://github.com/paritytech/substrate", branch = "ashley-polkadot-wasm" }
block-builder = { package = "sc-block-builder", git = "https://github.com/paritytech/substrate", branch = "ashley-polkadot-wasm" }
trie = { package = "sp-trie", git = "https://github.com/paritytech/substrate", branch = "ashley-polkadot-wasm" }
runtime_primitives = { package = "sp-runtime", git = "https://github.com/paritytech/substrate", branch = "ashley-polkadot-wasm" }
bitvec = { version = "0.15.2", default-features = false, features = ["alloc"] }
runtime_babe = { package = "pallet-babe", git = "https://github.com/paritytech/substrate", branch = "ashley-polkadot-wasm" }
babe-primitives = { package = "sp-consensus-babe", git = "https://github.com/paritytech/substrate", branch = "ashley-polkadot-wasm" }
keystore = { package = "sc-keystore", git = "https://github.com/paritytech/substrate", branch = "ashley-polkadot-wasm" }

[dev-dependencies]
sp-keyring = { git = "https://github.com/paritytech/substrate", branch = "ashley-polkadot-wasm" }<|MERGE_RESOLUTION|>--- conflicted
+++ resolved
@@ -13,10 +13,6 @@
 derive_more = "0.14.1"
 log = "0.4.8"
 exit-future = "0.2.0"
-<<<<<<< HEAD
-=======
-tokio-executor = { version = "0.2.0-alpha.6", features = ["blocking"] }
->>>>>>> 5e9542c8
 codec = { package = "parity-scale-codec", version = "1.1.0", default-features = false, features = ["derive"] }
 availability_store = { package = "polkadot-availability-store", path = "../availability-store" }
 parachain = { package = "polkadot-parachain", path = "../parachain" }
