--- conflicted
+++ resolved
@@ -497,11 +497,7 @@
 Utility structs:
 ```rust
 // the two key times necessary to track for every code replacement.
-<<<<<<< HEAD
 pub struct ReplacementTimes {
-=======
-struct ReplacementTimes {
->>>>>>> 91868d64
 	/// The relay-chain block number that the code upgrade was expected to be activated.
 	/// This is when the code change occurs from the para's perspective - after the
 	/// first parablock included with a relay-parent with number >= this value.
@@ -594,11 +590,7 @@
 * `schedule_para_cleanup(ParaId)`: schedule a para to be cleaned up at the next session.
 * `schedule_code_upgrade(ParaId, ValidationCode, expected_at: BlockNumber)`: Schedule a future code upgrade of the given parachain, to be applied after inclusion of a block of the same parachain executed in the context of a relay-chain block with number >= `expected_at`.
 * `note_new_head(ParaId, HeadData, BlockNumber)`: note that a para has progressed to a new head, where the new head was executed in the context of a relay-chain block with given number. This will apply pending code upgrades based on the block number provided.
-<<<<<<< HEAD
 * `validation_code_at(ParaId, at: BlockNumber, assume_intermediate: Option<BlockNumber>)`: Fetches the validation code to be used when validating a block in the context of the given relay-chain height. A second block number parameter may be used to tell the lookup to proceed as if an intermediate parablock has been included at the given relay-chain height. This may return past, current, or (with certain choices of `assume_intermediate`) future code. `assume_intermediate`, if provided, must be before `at`. If the validation code has been pruned, this will return `None`.
-=======
-* `validation_code_at(ParaId, at: BlockNumber, assume_intermediate: Option<BlockNumber>)`: Fetches the validation code to be used when validating a block in the context of the given relay-chain height. A second block number parameter may be used to tell the lookup to proceed as if an intermediate parablock has been included at the given relay-chain height. This may return past, current, or (with certain choices of `assume_intermediate`) future code. `assume_intermediate`, if provided, must be before `at`. If `at` is not within `config.acceptance_period` of the current block number, this will return `None`.
->>>>>>> 91868d64
 
 #### Finalization
 
